# Byte-compiled / optimized / DLL files
__pycache__/
*.py[cod]
*$py.class

# C extensions
*.so

# Distribution / packaging
.Python
build/
develop-eggs/
dist/
downloads/
eggs/
.eggs/
lib/
lib64/
parts/
sdist/
var/
wheels/
share/python-wheels/
*.egg-info/
.installed.cfg
*.egg
MANIFEST

# PyInstaller
#  Usually these files are written by a python script from a template
#  before PyInstaller builds the exe, so as to inject date/other infos into it.
*.manifest
*.spec

# Installer logs
pip-log.txt
pip-delete-this-directory.txt

# Unit test / coverage reports
htmlcov/
.tox/
.nox/
.coverage
.coverage.*
.cache
nosetests.xml
coverage.xml
*.cover
*.py,cover
.hypothesis/
.pytest_cache/
cover/

# Translations
*.mo
*.pot

# Django stuff:
*.log
local_settings.py
db.sqlite3
db.sqlite3-journal

# Flask stuff:
instance/
.webassets-cache

# Scrapy stuff:
.scrapy

# Sphinx documentation
docs/_build/

# PyBuilder
.pybuilder/
target/

# Jupyter Notebook
.ipynb_checkpoints

# IPython
profile_default/
ipython_config.py

# pyenv
#   For a library or package, you might want to ignore these files since the code is
#   intended to run in multiple environments; otherwise, check them in:
# .python-version

# pipenv
#   According to pypa/pipenv#598, it is recommended to include Pipfile.lock in version control.
#   However, in case of collaboration, if having platform-specific dependencies or dependencies
#   having no cross-platform support, pipenv may install dependencies that don't work, or not
#   install all needed dependencies.
#Pipfile.lock

# poetry
#   Similar to Pipfile.lock, it is generally recommended to include poetry.lock in version control.
#   This is especially recommended for binary packages to ensure reproducibility, and is more
#   commonly ignored for libraries.
#   https://python-poetry.org/docs/basic-usage/#commit-your-poetrylock-file-to-version-control
#poetry.lock

# pdm
#   Similar to Pipfile.lock, it is generally recommended to include pdm.lock in version control.
#pdm.lock
#   pdm stores project-wide configurations in .pdm.toml, but it is recommended to not include it
#   in version control.
#   https://pdm.fming.dev/latest/usage/project/#working-with-version-control
.pdm.toml
.pdm-python
.pdm-build/

# PEP 582; used by e.g. github.com/David-OConnor/pyflow and github.com/pdm-project/pdm
__pypackages__/

# Celery stuff
celerybeat-schedule
celerybeat.pid

# SageMath parsed files
*.sage.py

# Environments
.env
.venv
env/
venv/
ENV/
env.bak/
venv.bak/

# Spyder project settings
.spyderproject
.spyproject

# Rope project settings
.ropeproject

# mkdocs documentation
/site

# mypy
.mypy_cache/
.dmypy.json
dmypy.json

# Pyre type checker
.pyre/

# pytype static type analyzer
.pytype/

# Cython debug symbols
cython_debug/

# PyCharm
#  JetBrains specific template is maintained in a separate JetBrains.gitignore that can
#  be found at https://github.com/github/gitignore/blob/main/Global/JetBrains.gitignore
#  and can be added to the global gitignore or merged into this file.  For a more nuclear
#  option (not recommended) you can uncomment the following to ignore the entire idea folder.
#.idea/


tmp/
.DS_Store
<<<<<<< HEAD
wandb
=======

tmp\data
>>>>>>> 646537e4
<|MERGE_RESOLUTION|>--- conflicted
+++ resolved
@@ -164,9 +164,6 @@
 
 tmp/
 .DS_Store
-<<<<<<< HEAD
 wandb
-=======
 
-tmp\data
->>>>>>> 646537e4
+tmp/data